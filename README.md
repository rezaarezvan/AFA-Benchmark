--- conflicted
+++ resolved
@@ -68,11 +68,7 @@
 
 ### 1. Data generation
 
-<<<<<<< HEAD
-Generate data with `uv run src/common/scripts/generate_data.py`. This will place the data in the `data` directory but also upload it to wandb. By default, the dataset artifacts are saved with names in the format `<dataset_type>_split_<split_idx>`, e.g `MNIST_SPLIT_1`. You can add custom aliases using the `--output_artifact_aliases` argument.
-=======
 Generate data with `uv run scripts/generate_data.py`. This will place the data in the `data` directory but also upload it to wandb. By default, the dataset artifacts are saved with names in the format `<dataset_type>_split_<split_idx>`, e.g `MNIST_SPLIT_1`. You can add custom aliases using the `--output_artifact_aliases` argument.
->>>>>>> 145bfde9
 
 ### 2. Pre-training
 
@@ -86,19 +82,11 @@
 
 During evaluation, it can be useful to use a common classifier to compare different AFA methods, in order to isolate the effect of the feature selection mechanism.
 
-<<<<<<< HEAD
-To train a MLP classifier, run `uv run src/common/scripts/train_masked_classifier.py` which will use the configuration defined in `conf/classifiers/masked_mlp_classifier/tmp.yaml`.
+To train a MLP classifier, run `uv run scripts/train_classifiers/train_masked_classifier.py` which will use the configuration defined in `conf/classifiers/masked_mlp_classifier/tmp.yaml`.
 
 ### 5. Evaluation
 
-Once the model has been trained (and optionally a classifier as well), you can evaluate it using `uv run src/common/scripts/eval_afa_method.py`. This will use the configuration defined in `conf/eval/tmp.yaml`, where you can also specify whether an external classifier should be used. The evaluation results will be saved as an artifact with the metadata keys described [here](#evaluation-artifacts).
-=======
-To train a MLP classifier, run `uv run scripts/train_classifiers/train_masked_classifier.py` which will use the configuration defined in `conf/classifiers/masked_mlp_classifier/tmp.yaml`.
-
-### 5. Evaluation
-
 Once the model has been trained (and optionally a classifier as well), you can evaluate it using `uv run scripts/eval_afa_method.py`. This will use the configuration defined in `conf/eval/tmp.yaml`, where you can also specify whether an external classifier should be used. The evaluation results will be saved as an artifact with the metadata keys described [here](#evaluation-artifacts).
->>>>>>> 145bfde9
 
 Note that the same evaluation script is used for all AFA methods, you just have to point the configuration artifact name to the correct method.
 
