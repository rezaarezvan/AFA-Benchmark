from dataclasses import dataclass, field
from enum import Enum
<<<<<<< HEAD
from pathlib import Path
from typing import Any, Literal, Optional, List
=======
from typing import Any
>>>>>>> 454c1fa0
from hydra.core.config_store import ConfigStore


cs = ConfigStore.instance()

# --- DATASETS ---


@dataclass
class SplitRatioConfig:
    train: float  # ratio of training data
    val: float  # ratio of validation data
    test: float  # ratio of test data


class DatasetType(str, Enum):
    cube = "cube"
    MNIST = "MNIST"
    shim2018cube = "shim2018cube"
    diabetes = "diabetes"
    physionet = "physionet"
    miniboone = "miniboone"
    FashionMNIST = "FashionMNIST"


@dataclass
class DatasetConfig:
    type: DatasetType
    kwargs: dict[str, Any] = field(default_factory=dict)


@dataclass
class DatasetGenerationConfig:
    # where to store the generated dataset (apart from wandb artifacts)
    data_dir: str
    split_idx: int  # which split to use
    seeds: list[
        int
    ]  # which seeds to use, only the seed at index `split - 1` will be used
    split_ratio: SplitRatioConfig
    output_artifact_aliases: list[str]

    dataset: DatasetConfig


cs.store(name="dataset_generation", node=DatasetGenerationConfig)

# --- PRETRAINING MODELS ---

# shim2018


@dataclass
class Shim2018EncoderConfig:
    output_size: int
    reading_block_cells: list[int]
    writing_block_cells: list[int]
    memory_size: int
    processing_steps: int
    dropout: float


@dataclass
class Shim2018ClassifierConfig:
    num_cells: list[int]


@dataclass
class Shim2018PretrainConfig:
    dataset_artifact_name: str
    batch_size: int  # batch size for dataloader
    epochs: int
    limit_train_batches: int | None
    limit_val_batches: int | None

    device: str
    seed: int
    lr: float
    min_masking_probability: float
    max_masking_probability: float
    encoder: Shim2018EncoderConfig
    classifier: Shim2018ClassifierConfig
    output_artifact_aliases: list[str]


cs.store(name="pretrain_shim2018", node=Shim2018PretrainConfig)

# zannone2019


@dataclass
class Zannone2019PointNetConfig:
    type: str  # "pointnet" or "pointnetplus"
    identity_size: int
    max_embedding_norm: float
    output_size: int
    feature_map_encoder_num_cells: list[int]
    feature_map_encoder_dropout: float


@dataclass
class Zannone2019EncoderConfig:
    num_cells: list[int]
    dropout: float


@dataclass
class Zannone2019PartialVAEConfig:
    latent_size: int
    decoder_num_cells: list[int]
    decoder_dropout: float


@dataclass
class Zannone2019ClassifierConfig:
    num_cells: list[int]
    dropout: float


@dataclass
class Zannone2019PretrainConfig:
    dataset_artifact_name: str
    batch_size: int  # batch size for dataloader
    epochs: int
    limit_train_batches: int | None
    limit_val_batches: int | None

    device: str
    seed: int
    lr: float
    min_masking_probability: float
    max_masking_probability: float
    pointnet: Zannone2019PointNetConfig
    encoder: Zannone2019EncoderConfig
    partial_vae: Zannone2019PartialVAEConfig
    classifier: Zannone2019ClassifierConfig
    recon_loss_type: str  # one of "squared_error" or "binary_cross_entropy"
    kl_scaling_factor: float
    classifier_loss_scaling_factor: float
    output_artifact_aliases: list[str]


cs.store(name="pretrain_zannone2019", node=Zannone2019PretrainConfig)

# --- TRAINING METHODS ---

# shim2018


@dataclass
class Shim2018AgentConfig:
    # epsilon-greedy parameters
    eps_init: float
    eps_end: float
    eps_annealing_num_batches: int

    # How large batches should be sampled from replay buffer
    replay_buffer_batch_size: int

    # Optimization parameters
    num_epochs: int  # how many times to pass over the batch of data received
    max_grad_norm: float
    lr: float
    update_tau: float

    # Module parameters
    action_value_num_cells: list[int]
    action_value_dropout: float

    # Loss parameters
    loss_function: str
    delay_value: bool
    double_dqn: bool

    # Value estimator parameters
    gamma: float
    lmbda: float


@dataclass
class Shim2018TrainConfig:
    pretrained_model_artifact_name: str
    n_agents: int
    hard_budget: int
    agent: Shim2018AgentConfig
    n_batches: int  # how many batches to train the agent
    batch_size: int  # batch size for collector
    eval_every_n_batches: int  # how often to evaluate the agent
    eval_max_steps: int  # maximum allowed number of steps in an evaluation episode
    n_eval_episodes: int  # how many episodes to average over in evaluation

    device: str
    seed: int
    pretrained_model_lr: float
    activate_joint_training_after_n_batches: int
    output_artifact_aliases: list[str]
    evaluate_final_performance: bool
    eval_only_n_samples: int | None


cs.store(name="train_shim2018", node=Shim2018TrainConfig)

# ma2018


@dataclass
class Ma2018PointNetConfig:
    identity_size: int = 20
    identity_network_num_cells: list[int] = field(
        default_factory=lambda: [20, 20])
    output_size: int = 40
<<<<<<< HEAD
    feature_map_encoder_num_cells: list[int] = field(
        default_factory=lambda: [500])
=======
    feature_map_encoder_num_cells: list[int] = field(default_factory=lambda: [500])
    max_embedding_norm: float = 1.0
>>>>>>> 454c1fa0


@dataclass
class Ma2018PartialVAEConfig:
    lr: float = 1e-3
    epochs: int = 1000
    patience: int = 5
    encoder_num_cells: list[int] = field(
        default_factory=lambda: [500, 500, 200])
    latent_size: int = 20
    kl_scaling_factor: float = 0.1
    max_masking_probability: float = 0.9
    decoder_num_cells: list[int] = field(
        default_factory=lambda: [200, 500, 500])


@dataclass
class Ma2018ClassifierConfig:
    lr: float = 1e-3
    epochs: int = 100
    num_cells: list[int] = field(default_factory=lambda: [128, 128])
    dropout: float = 0.3
    patience: int = 5


@dataclass
class Ma2018PretraingConfig:
    dataset_artifact_name: str
    output_artifact_aliases: list[str] = field(default_factory=lambda: [])

    batch_size: int = 128
    seed: int = 42
    device: str = "cuda"

    pointnet: Ma2018PointNetConfig = field(
        default_factory=Ma2018PointNetConfig)
    partial_vae: Ma2018PartialVAEConfig = field(
        default_factory=Ma2018PartialVAEConfig)
    classifier: Ma2018ClassifierConfig = field(
        default_factory=Ma2018ClassifierConfig)


cs.store(name="pretrain_ma2018", node=Ma2018PretraingConfig)


@dataclass
class Ma2018TraingConfig:
    pretrained_model_artifact_name: str
    hard_budget: int
    device: str = "cuda"
    seed: int = 42
    output_artifact_aliases: list[str] = field(default_factory=lambda: [])


cs.store(name="train_ma2018", node=Ma2018TraingConfig)

# randomdummy


@dataclass
class Covert2023PretrainingConfig:
    dataset_artifact_name: str
    output_artifact_aliases: list[str] = field(default_factory=lambda: [])

    batch_size: int = 128
    seed: int = 42
    device: str = "cuda"
    lr: float = 1e-3
    nepochs: int = 100
    patience: int = 5

    hidden_units: list[int] = field(default_factory=lambda: [128, 128])
    dropout: float = 0.3
    activations: str = "ReLU"
    flag_drop_out: bool = True
    flag_only_output_layer: bool = False

cs.store(name="pretrain_covert2023", node=Covert2023PretrainingConfig)


@dataclass
class Covert2023TrainingConfig:
    pretrained_model_artifact_name: str
    output_artifact_aliases: list[str] = field(default_factory=lambda: [])

    batch_size: int = 128
    lr: float = 1e-3
    hard_budget: int = 20
    nepochs: int = 100
    patience: int = 5
    device: str = "cuda"
    seed: int = 42
    
    hidden_units: list[int] = field(default_factory=lambda: [128, 128])
    dropout: float = 0.3
    activations: str = "ReLU"
    flag_drop_out: bool = True
    flag_only_output_layer: bool = False


cs.store(name="train_covert2023", node=Covert2023TrainingConfig)


@dataclass
class Gadgil2023PretrainingConfig:
    dataset_artifact_name: str
    output_artifact_aliases: list[str] = field(default_factory=lambda: [])

    batch_size: int = 128
    seed: int = 42
    device: str = "cuda"
    lr: float = 1e-3
    nepochs: int = 100
    patience: int = 5

    hidden_units: list[int] = field(default_factory=lambda: [128, 128])
    dropout: float = 0.3
    activations: str = "ReLU"
    flag_drop_out: bool = True
    flag_only_output_layer: bool = False

cs.store(name="pretrain_gadgil2023", node=Gadgil2023PretrainingConfig)


@dataclass
class Gadgil2023TrainingConfig:
    pretrained_model_artifact_name: str
    output_artifact_aliases: list[str] = field(default_factory=lambda: [])

    batch_size: int = 128
    lr: float = 1e-3
    hard_budget: int = 20
    nepochs: int = 100
    patience: int = 5
    eps: float = 0.05
    eps_decay: float = 0.2
    eps_steps: int = 10
    device: str = "cuda"
    seed: int = 42
    
    hidden_units: list[int] = field(default_factory=lambda: [128, 128])
    dropout: float = 0.3
    activations: str = "ReLU"
    flag_drop_out: bool = True
    flag_only_output_layer: bool = False


cs.store(name="train_gadgil2023", node=Gadgil2023TrainingConfig)


@dataclass
class RandomDummyTrainConfig:
    dataset_artifact_name: str
    hard_budget: int  # not used, but pretend that it is
    seed: int
    output_artifact_aliases: list[str]


cs.store(name="train_randomdummy", node=RandomDummyTrainConfig)


# zannone2019


@dataclass
class Zannone2019AgentConfig:
    # Value estimator parameters
    gamma: float
    lmbda: float

    # Loss parameters
    clip_epsilon: float
    entropy_bonus: bool
    entropy_coef: float
    critic_coef: float
    loss_critic_type: str

    # Optimization parameters
    num_epochs: int
    lr: float
    max_grad_norm: float
    replay_buffer_batch_size: int

    # Module parameters
    value_num_cells: list[int]
    value_dropout: float
    policy_num_cells: list[int]
    policy_dropout: float


@dataclass
class Zannone2019TrainConfig:
    pretrained_model_artifact_name: str
    n_agents: int
    hard_budget: int
    agent: Zannone2019AgentConfig
    n_batches: int  # how many batches to train the agent
    batch_size: int  # batch size for collector
    eval_every_n_batches: int  # how often to evaluate the agent
    eval_max_steps: int  # maximum allowed number of steps in an evaluation episode
    n_eval_episodes: int  # how many episodes to average over in evaluation
    n_generated_samples: (
        int  # how many artificial samples to generate using pretrained model
    )
    generation_batch_size: int  # which batch size to use for artificial data generation

    device: str
    seed: int
    output_artifact_aliases: list[str]
    evaluate_final_performance: bool
    eval_only_n_samples: int | None


cs.store(name="train_zannone2019", node=Zannone2019TrainConfig)

# kachuee2019


@dataclass
class Kachuee2019PQModuleConfig:
    n_hiddens: list[
        int
    ]  # hidden layers in P network. The hidden layers of the Q network are calculated from this.
    p_dropout: float


@dataclass
class Kachuee2019AgentConfig:
    # epsilon-greedy parameters
    eps_init: float
    eps_end: float
    eps_annealing_num_batches: int

    # How large batches should be sampled from replay buffer
    replay_buffer_batch_size: int
    replay_buffer_size: int  # how many samples fit in the replay buffer

    # Optimization parameters
    num_optim: int  # how many batches to sample from replay buffer
    max_action_value_grad_norm: float
    action_value_lr: float
    update_tau: float
    max_classification_grad_norm: float
    classification_lr: float  # with cross entropy loss

    # Loss parameters
    loss_function: str
    delay_value: bool
    double_dqn: bool

    # Value estimator parameters
    gamma: float


@dataclass
class Kachuee2019TrainConfig:
    reward_method: str  # one of {"softmax", "Bayesian-L1", "Bayesian-L2"}
    pq_module: Kachuee2019PQModuleConfig
    mcdrop_samples: int  # how many samples to average over when calculating certainty for the reward

    dataset_artifact_name: str
    n_agents: int
    hard_budget: int
    agent: Kachuee2019AgentConfig
    n_batches: int  # how many batches to train the agent
    batch_size: int  # batch size for collector
    eval_every_n_batches: int  # how often to evaluate the agent
    eval_max_steps: int  # maximum allowed number of steps in an evaluation episode
    n_eval_episodes: int  # how many episodes to average over in evaluation

    device: str
    seed: int
    output_artifact_aliases: list[str]
    evaluate_final_performance: bool
    eval_only_n_samples: int | None


cs.store(name="train_kachuee2019", node=Kachuee2019TrainConfig)

# ACO


@dataclass
class ACOConfig:
    """Configuration for ACO method"""
    # Core ACO parameters
    k_neighbors: int = 5
    acquisition_cost: float = 0.05
    subset_search_size: int = 10000  # For high-dimensional problems
    hide_val: float = 10.0  # Value for unobserved features

    # Distance and search parameters
    distance_metric: str = "euclidean"
    standardize_features: bool = True

    # Subset search strategy
    exhaustive_search_threshold: int = 12  # Switch to sampling above this dimension
    max_subset_size: Optional[int] = None  # Limit subset size if needed

    # Approximation parameters
    use_random_subsets: bool = True  # Use random subset sampling for high-dim

    # Evaluation settings
    evaluate_final_performance: bool = True
    eval_only_n_samples: Optional[int] = None


@dataclass
class ACOBCConfig:
    """Configuration for ACO + Behavioral Cloning"""
    # Behavioral cloning parameters
    bc_epochs: int = 100
    bc_batch_size: int = 128
    bc_lr: float = 1e-3
    bc_num_cells: List[int] = None  # Will default to [128, 128]
    bc_dropout: float = 0.1

    # BC data generation
    bc_rollout_samples: int = 1000  # How many samples to rollout for BC training

    def __post_init__(self):
        if self.bc_num_cells is None:
            self.bc_num_cells = [128, 128]


@dataclass
class ACOTrainConfig:
    """Main training configuration for ACO"""
    # Method configuration
    aco: ACOConfig = None
    aco_bc: Optional[ACOBCConfig] = None  # If None, don't train BC version

    # Data and artifacts
    dataset_artifact_name: str = "cube_split_1:tmp"
    output_artifact_aliases: List[str] = None

    # Training parameters (for classifier)
    classifier_epochs: int = 100
    classifier_batch_size: int = 128
    classifier_lr: float = 1e-3
    classifier_num_cells: List[int] = None
    classifier_dropout: float = 0.1

    # Training settings
    train_classifier: bool = True  # Whether to train a new classifier or load existing
    # If not training, load this one
    classifier_artifact_name: Optional[str] = None

    # General settings
    seed: int = 42
    device: str = "cuda"

    def __post_init__(self):
        if self.aco is None:
            self.aco = ACOConfig()
        if self.output_artifact_aliases is None:
            self.output_artifact_aliases = ["tmp"]
        if self.classifier_num_cells is None:
            self.classifier_num_cells = [128, 128]

# --- TRAINING CLASSIFIERS ---


@dataclass
class TrainMaskedMLPClassifierConfig:
    dataset_artifact_name: str
    batch_size: int
    epochs: int
    limit_train_batches: int | None
    limit_val_batches: int | None
    min_masking_probability: float
    max_masking_probability: float
    eval_only_n_samples: int | None  # if specified, only evaluate on this many samples
    lr: float
    seed: int
    device: str
    num_cells: list[int]
    dropout: float
    output_artifact_aliases: list[str]
    evaluate_final_performance: bool


cs.store(name="train_masked_mlp_classifier",
         node=TrainMaskedMLPClassifierConfig)

# --- EVALUATION ---


@dataclass
class EvalConfig:
    trained_method_artifact_name: str
    # if None, use the method's classifier
    trained_classifier_artifact_name: str | None
    seed: int
    device: str
    output_artifact_aliases: list[str]
    eval_only_n_samples: int | None  # if specified, only evaluate on this many samples
    batch_size: int


cs.store(name="eval", node=EvalConfig)

# --- PLOTTING ---


@dataclass
class MetricConfig:
    key: str
    description: str
    ylim: list[int] | None


@dataclass
class PlotConfig:
    eval_artifact_names: list[str]
    metric_keys_and_descriptions: list[
        MetricConfig
    ]  # Inner list has two elements: [metric_key, description]


cs.store(name="plot", node=PlotConfig)<|MERGE_RESOLUTION|>--- conflicted
+++ resolved
@@ -1,11 +1,7 @@
 from dataclasses import dataclass, field
 from enum import Enum
-<<<<<<< HEAD
 from pathlib import Path
 from typing import Any, Literal, Optional, List
-=======
-from typing import Any
->>>>>>> 454c1fa0
 from hydra.core.config_store import ConfigStore
 
 
@@ -217,13 +213,8 @@
     identity_network_num_cells: list[int] = field(
         default_factory=lambda: [20, 20])
     output_size: int = 40
-<<<<<<< HEAD
-    feature_map_encoder_num_cells: list[int] = field(
-        default_factory=lambda: [500])
-=======
     feature_map_encoder_num_cells: list[int] = field(default_factory=lambda: [500])
     max_embedding_norm: float = 1.0
->>>>>>> 454c1fa0
 
 
 @dataclass
